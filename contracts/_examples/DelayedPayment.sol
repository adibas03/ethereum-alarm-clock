--- conflicted
+++ resolved
@@ -35,13 +35,8 @@
         );
     }
 
-<<<<<<< HEAD
-    function () public {
-        if (this.balance > 0) {
-=======
     function ()  public {
         if (address(this).balance > 0) {
->>>>>>> 16fd7872
             payout();
         } else {
             revert();
